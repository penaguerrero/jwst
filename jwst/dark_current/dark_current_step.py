--- conflicted
+++ resolved
@@ -25,19 +25,12 @@
 
     reference_file_types = ['dark']
 
-<<<<<<< HEAD
     def process(self, input_model):
 
         # Open the input data model
         with use_datamodel(input_model, model_class=datamodels.RampModel) as input_model:
 
             result, input_model = copy_datamodel(input_model, self.parent)
-=======
-    def process(self, step_input):
-
-        # Open the input data model
-        with datamodels.RampModel(step_input) as input_model:
->>>>>>> 217d6601
 
             # Get the name of the dark reference file to use
             self.dark_name = self.get_reference_file(result, 'dark')
@@ -47,17 +40,9 @@
             if self.dark_name == 'N/A':
                 self.log.warning('No DARK reference file found')
                 self.log.warning('Dark current step will be skipped')
-<<<<<<< HEAD
                 result.meta.cal_step.dark = 'SKIPPED'
                 gc.collect()
                 return result
-=======
-                input_model.meta.cal_step.dark = 'SKIPPED'
-                return input_model
-
-            # Work on a copy
-            result = input_model.copy()
->>>>>>> 217d6601
 
             # Create name for the intermediate dark, if desired.
             dark_output = self.dark_output
@@ -88,20 +73,13 @@
 
             if dark_data is not None and dark_data.save:
                 save_dark_data_as_dark_model(dark_data, dark_model, instrument)
-<<<<<<< HEAD
-            del dark_model
-
-        out_ramp = dark_output_data_2_ramp_model(out_data, result)
-=======
 
             out_ramp = dark_output_data_2_ramp_model(out_data, result)
 
             # Cleanup
             del dark_model
             del result
->>>>>>> 217d6601
-
-        del result
+        
         gc.collect()
         return out_ramp
 
