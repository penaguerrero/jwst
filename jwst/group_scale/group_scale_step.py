import gc
from stdatamodels.jwst import datamodels
from ..stpipe import Step
from . import group_scale
from jwst.lib.basic_utils import use_datamodel, copy_datamodel


__all__ = ["GroupScaleStep"]


class GroupScaleStep(Step):
    """
    GroupScaleStep: Rescales group data to account for on-board
    frame averaging that did not use FRMDIVSR = NFRAMES.
    All groups in the exposure are rescaled by FRMDIVSR/NFRAMES.
    """

    class_alias = "group_scale"

    spec = """
    """
<<<<<<< HEAD

    def process(self, input_model):

        # Open the input data model
        with use_datamodel(input_model, model_class=datamodels.RampModel) as input_model:

            result, input_model = copy_datamodel(input_model, self.parent)
=======

    def process(self, step_input):

        # Open the input data model
        with datamodels.RampModel(step_input) as input_model:
>>>>>>> 217d6601

            # Try to get values of NFRAMES and FRMDIVSR to see
            # if we need to do any rescaling
            nframes = input_model.meta.exposure.nframes
            frame_divisor = input_model.meta.exposure.frame_divisor

            # If we didn't find NFRAMES, we don't have enough info
            # to continue. Skip the step.
            if nframes is None:
                self.log.warning('NFRAMES value not found')
                self.log.warning('Step will be skipped')
                input_model.meta.cal_step.group_scale = 'SKIPPED'
                return input_model

            # If we didn't find FRMDIVSR, then check to see if NFRAMES
            # is a power of 2. If it is, rescaling isn't needed.
            if frame_divisor is None:
                if (nframes & (nframes - 1) == 0):
                    self.log.info('NFRAMES={} is a power of 2; correction not needed'.format(nframes))
                    self.log.info('Step will be skipped')
                    input_model.meta.cal_step.group_scale = 'SKIPPED'
                    return input_model

            # Compare NFRAMES and FRMDIVSR. If they're equal,
            # rescaling isn't needed.
            elif nframes == frame_divisor:
                self.log.info('NFRAMES and FRMDIVSR are equal; correction not needed')
                self.log.info('Step will be skipped')
                input_model.meta.cal_step.group_scale = 'SKIPPED'
                return input_model

            # Work on a copy
            result = input_model.copy()

            # Do the scaling
            group_scale.do_correction(result)

<<<<<<< HEAD
        gc.collect()
=======
            # Cleanup
            del input_model

>>>>>>> 217d6601
        return result<|MERGE_RESOLUTION|>--- conflicted
+++ resolved
@@ -19,7 +19,6 @@
 
     spec = """
     """
-<<<<<<< HEAD
 
     def process(self, input_model):
 
@@ -27,13 +26,6 @@
         with use_datamodel(input_model, model_class=datamodels.RampModel) as input_model:
 
             result, input_model = copy_datamodel(input_model, self.parent)
-=======
-
-    def process(self, step_input):
-
-        # Open the input data model
-        with datamodels.RampModel(step_input) as input_model:
->>>>>>> 217d6601
 
             # Try to get values of NFRAMES and FRMDIVSR to see
             # if we need to do any rescaling
@@ -65,17 +57,8 @@
                 input_model.meta.cal_step.group_scale = 'SKIPPED'
                 return input_model
 
-            # Work on a copy
-            result = input_model.copy()
-
             # Do the scaling
             group_scale.do_correction(result)
 
-<<<<<<< HEAD
         gc.collect()
-=======
-            # Cleanup
-            del input_model
-
->>>>>>> 217d6601
         return result