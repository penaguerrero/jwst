--- conflicted
+++ resolved
@@ -23,11 +23,7 @@
 ATOD_LIMIT = 65535.  # Hard DN limit of 16-bit A-to-D converter
 
 
-<<<<<<< HEAD
-def flag_saturation(output_model, ref_model, n_pix_grow_sat):
-=======
-def flag_saturation(input_model, ref_model, n_pix_grow_sat, use_readpatt):
->>>>>>> 6244cd39
+def flag_saturation(output_model, ref_model, n_pix_grow_sat, use_readpatt):
     """
     Short Summary
     -------------
@@ -56,15 +52,6 @@
         the GROUPDQ array
     """
 
-<<<<<<< HEAD
-=======
-    data = input_model.data
-    ngroups = input_model.meta.exposure.ngroups
-    nframes = input_model.meta.exposure.nframes
-
-    # Create the output model as a copy of the input
-    output_model = input_model.copy()
->>>>>>> 6244cd39
     gdq = output_model.groupdq
     pdq = output_model.pixeldq
     data = output_model.data
@@ -138,28 +125,19 @@
         the GROUPDQ array
     """
 
-    # Create the output model as a copy of the input
-    output_model = input_model.copy()
-    input_model.close()
     groupdq = output_model.groupdq
 
     data = output_model.data
     nints = data.shape[0]
     ngroups = data.shape[1]
-<<<<<<< HEAD
     detector = output_model.meta.instrument.detector
     nframes = output_model.meta.exposure.nframes
-    read_pattern = [[x + 1 + groupstart * nframes for x in range(nframes)] for groupstart in range(ngroups)]
-=======
-    detector = input_model.meta.instrument.detector
-    nframes = input_model.meta.exposure.nframes
 
     if use_readpatt:
         read_pattern = [[x + 1 + groupstart * nframes for x in range(nframes)] for groupstart in range(ngroups)]
         log.info(f"Using read_pattern with nframes {nframes}")
     else:
         read_pattern=None
->>>>>>> 6244cd39
 
     # create a mask of the appropriate size
     irs2_mask = x_irs2.make_mask(output_model)
