--- conflicted
+++ resolved
@@ -52,20 +52,12 @@
         the GROUPDQ array
     """
 
-<<<<<<< HEAD
+    ngroups = output_model.meta.exposure.ngroups
+    nframes = output_model.meta.exposure.nframes
+
     gdq = output_model.groupdq
     pdq = output_model.pixeldq
     data = output_model.data
-    nframes = output_model.meta.exposure.nframes
-    ngroups = output_model.meta.exposure.ngroups
-=======
-    ngroups = output_model.meta.exposure.ngroups
-    nframes = output_model.meta.exposure.nframes
-
-    gdq = output_model.groupdq
-    pdq = output_model.pixeldq
-    data = output_model.data
->>>>>>> 217d6601
 
     zframe = output_model.zeroframe if output_model.meta.exposure.zero_frame else None
 
@@ -136,10 +128,6 @@
         the GROUPDQ array
     """
 
-<<<<<<< HEAD
-=======
-    # Create the output model as a copy of the input
->>>>>>> 217d6601
     groupdq = output_model.groupdq
 
     data = output_model.data
@@ -154,10 +142,6 @@
     else:
         read_pattern=None
 
-<<<<<<< HEAD
-=======
-
->>>>>>> 217d6601
     # create a mask of the appropriate size
     irs2_mask = x_irs2.make_mask(output_model)
 
