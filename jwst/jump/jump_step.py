#! /usr/bin/env python
from stdatamodels.jwst import datamodels

from ..stpipe import Step
from .jump import run_detect_jumps
from jwst.lib.basic_utils import use_datamodel, copy_datamodel
import time
import gc

__all__ = ["JumpStep"]


class JumpStep(Step):
    """
    JumpStep: Performs CR/jump detection on each ramp integration within an
    exposure. The 2-point difference method is applied.
    """

    spec = """
        rejection_threshold = float(default=4.0,min=0) # CR sigma rejection threshold
        three_group_rejection_threshold = float(default=6.0,min=0) # CR sigma rejection threshold
        four_group_rejection_threshold = float(default=5.0,min=0) # CR sigma rejection threshold
        maximum_cores = string(default='1') # cores for multiprocessing. Can be an integer, 'half', 'quarter', or 'all'
        flag_4_neighbors = boolean(default=True) # flag the four perpendicular neighbors of each CR
        max_jump_to_flag_neighbors = float(default=1000) # maximum jump sigma that will trigger neighbor flagging
        min_jump_to_flag_neighbors = float(default=10) # minimum jump sigma that will trigger neighbor flagging
        after_jump_flag_dn1 = float(default=0) # 1st flag groups after jump above DN threshold
        after_jump_flag_time1 = float(default=0) # 1st flag groups after jump groups within specified time
        after_jump_flag_dn2 = float(default=0) # 2nd flag groups after jump above DN threshold
        after_jump_flag_time2 = float(default=0) # 2nd flag groups after jump groups within specified time
        expand_large_events = boolean(default=False) # Turns on Snowball detector for NIR detectors
        min_sat_area = float(default=1.0) # minimum required area for the central saturation of snowballs
        min_jump_area = float(default=5.0) # minimum area to trigger large events processing
        expand_factor = float(default=2.0) # The expansion factor for the enclosing circles or ellipses
        use_ellipses = boolean(default=False) # deprecated
        sat_required_snowball = boolean(default=True) # Require the center of snowballs to be saturated
        min_sat_radius_extend = float(default=2.5) # The min radius of the sat core to trigger the extension of the core
        sat_expand = integer(default=2) # Number of pixels to add to the radius of the saturated core of snowballs       
        edge_size = integer(default=25) # Distance from detector edge where a saturated core is not required for snowball detection
        mask_snowball_core_next_int = boolean(default=True) # Flag saturated cores of snowballs in the next integration?
        snowball_time_masked_next_int = integer(default=4000) # Time in seconds over which saturated cores are flagged in next integration
        find_showers = boolean(default=False) # Apply MIRI shower flagging?
        extend_snr_threshold = float(default=1.2) # The SNR minimum for detection of extended showers in MIRI
        extend_min_area = integer(default=90) # Min area of emission after convolution for the detection of showers
        extend_inner_radius = float(default=1) # Inner radius of the ring_2D_kernel used for convolution
        extend_outer_radius = float(default=2.6) # Outer radius of the ring_2D_Kernel used for convolution
        extend_ellipse_expand_ratio = float(default=1.1) # Expand the radius of the ellipse fit to the extended emission
        time_masked_after_shower = float(default=15) # Seconds to flag as jump after a detected extended emission
        min_diffs_single_pass = integer(default=10) # The minimum number of differences needed to skip the iterative flagging of jumps.
        max_extended_radius = integer(default=200) # The maximum radius of an extended snowball or shower
        minimum_groups = integer(default=3) # The minimum number of groups to perform jump detection using sigma clipping
        minimum_sigclip_groups = integer(default=100) # The minimum number of groups to switch to sigma clipping
        only_use_ints = boolean(default=True) # In sigclip only compare the same group across ints, if False compare all groups
    """

    reference_file_types = ['gain', 'readnoise']

    class_alias = 'jump'

<<<<<<< HEAD
    def process(self, input_model):

        # Open the input data model
        with use_datamodel(input_model, model_class=datamodels.RampModel) as input_model:

            result, input_model = copy_datamodel(input_model, self.parent)
=======
    def process(self, step_input):

        # Open the input data model
        with datamodels.RampModel(step_input) as input_model:
>>>>>>> 217d6601

            tstart = time.time()
            # Check for an input model with NGROUPS<=2
            ngroups = result.data.shape[1]
            if ngroups <= 2:
                self.log.warning('Cannot apply jump detection when NGROUPS<=2;')
                self.log.warning('Jump step will be skipped')
<<<<<<< HEAD
                result.meta.cal_step.jump = 'SKIPPED'
                gc.collect()
                return result
=======
                input_model.meta.cal_step.jump = 'SKIPPED'
                return input_model

            # Work on a copy
            result = input_model.copy()
>>>>>>> 217d6601

            # Retrieve the parameter values
            rej_thresh = self.rejection_threshold
            three_grp_rej_thresh = self.three_group_rejection_threshold
            four_grp_rej_thresh = self.four_group_rejection_threshold
            max_cores = self.maximum_cores
            max_jump_to_flag_neighbors = self.max_jump_to_flag_neighbors
            min_jump_to_flag_neighbors = self.min_jump_to_flag_neighbors
            flag_4_neighbors = self.flag_4_neighbors
            after_jump_flag_dn1 = self.after_jump_flag_dn1
            after_jump_flag_time1 = self.after_jump_flag_time1
            after_jump_flag_dn2 = self.after_jump_flag_dn2
            after_jump_flag_time2 = self.after_jump_flag_time2
            min_sat_area = self.min_sat_area
            min_jump_area = self.min_jump_area
            expand_factor = self.expand_factor
            use_ellipses = self.use_ellipses
            sat_required_snowball = self.sat_required_snowball
            expand_large_events = self.expand_large_events
            self.log.info('CR rejection threshold = %g sigma', rej_thresh)
            if self.maximum_cores != 'none':
                self.log.info('Maximum cores to use = %s', max_cores)

            # Get the gain and readnoise reference files
            gain_filename = self.get_reference_file(result, 'gain')
            self.log.info('Using GAIN reference file: %s', gain_filename)

            gain_model = datamodels.GainModel(gain_filename)

            readnoise_filename = self.get_reference_file(result,
                                                         'readnoise')
            self.log.info('Using READNOISE reference file: %s',
                          readnoise_filename)
            readnoise_model = datamodels.ReadnoiseModel(readnoise_filename)
            # Call the jump detection routine
            result = run_detect_jumps(result, gain_model, readnoise_model,
                                      rej_thresh, three_grp_rej_thresh, four_grp_rej_thresh, max_cores,
                                      max_jump_to_flag_neighbors, min_jump_to_flag_neighbors,
                                      flag_4_neighbors,
                                      after_jump_flag_dn1,
                                      after_jump_flag_time1,
                                      after_jump_flag_dn2,
                                      after_jump_flag_time2,
                                      min_sat_area=min_sat_area, min_jump_area=min_jump_area,
                                      expand_factor=expand_factor, use_ellipses=use_ellipses,
                                      min_sat_radius_extend=self.min_sat_radius_extend,
                                      sat_required_snowball=sat_required_snowball, sat_expand=self.sat_expand * 2,
                                      expand_large_events=expand_large_events, find_showers=self.find_showers,
                                      edge_size=self.edge_size, extend_snr_threshold=self.extend_snr_threshold,
                                      extend_min_area=self.extend_min_area,
                                      extend_inner_radius=self.extend_inner_radius,
                                      extend_outer_radius=self.extend_outer_radius,
                                      extend_ellipse_expand_ratio=self.extend_ellipse_expand_ratio,
                                      time_masked_after_shower=self.time_masked_after_shower,
                                      min_diffs_single_pass=self.min_diffs_single_pass,
                                      max_extended_radius=self.max_extended_radius * 2,
                                      minimum_groups=self.minimum_groups,
                                      minimum_sigclip_groups=self.minimum_sigclip_groups,
                                      only_use_ints=self.only_use_ints,
                                      mask_snowball_persist_next_int=self.mask_snowball_core_next_int,
                                      snowball_time_masked_next_int=self.snowball_time_masked_next_int
                                      )


<<<<<<< HEAD
            del gain_model
            del readnoise_model
=======
>>>>>>> 217d6601
            tstop = time.time()
            self.log.info('The execution time in seconds: %f', tstop - tstart)

            result.meta.cal_step.jump = 'COMPLETE'
<<<<<<< HEAD
=======

            # Cleanup
            del gain_model
            del readnoise_model
>>>>>>> 217d6601

        gc.collect()
        return result<|MERGE_RESOLUTION|>--- conflicted
+++ resolved
@@ -57,19 +57,12 @@
 
     class_alias = 'jump'
 
-<<<<<<< HEAD
     def process(self, input_model):
 
         # Open the input data model
         with use_datamodel(input_model, model_class=datamodels.RampModel) as input_model:
 
             result, input_model = copy_datamodel(input_model, self.parent)
-=======
-    def process(self, step_input):
-
-        # Open the input data model
-        with datamodels.RampModel(step_input) as input_model:
->>>>>>> 217d6601
 
             tstart = time.time()
             # Check for an input model with NGROUPS<=2
@@ -77,17 +70,9 @@
             if ngroups <= 2:
                 self.log.warning('Cannot apply jump detection when NGROUPS<=2;')
                 self.log.warning('Jump step will be skipped')
-<<<<<<< HEAD
                 result.meta.cal_step.jump = 'SKIPPED'
                 gc.collect()
                 return result
-=======
-                input_model.meta.cal_step.jump = 'SKIPPED'
-                return input_model
-
-            # Work on a copy
-            result = input_model.copy()
->>>>>>> 217d6601
 
             # Retrieve the parameter values
             rej_thresh = self.rejection_threshold
@@ -152,22 +137,14 @@
                                       )
 
 
-<<<<<<< HEAD
-            del gain_model
-            del readnoise_model
-=======
->>>>>>> 217d6601
             tstop = time.time()
             self.log.info('The execution time in seconds: %f', tstop - tstart)
 
             result.meta.cal_step.jump = 'COMPLETE'
-<<<<<<< HEAD
-=======
 
             # Cleanup
             del gain_model
             del readnoise_model
->>>>>>> 217d6601
 
         gc.collect()
         return result