#! /usr/bin/env python
import numpy as np

from stcal.ramp_fitting import ramp_fit
from stcal.ramp_fitting import utils

from stcal.ramp_fitting.likely_fit import LIKELY_MIN_NGROUPS

from stcal.ramp_fitting.utils import LARGE_VARIANCE
from stcal.ramp_fitting.utils import LARGE_VARIANCE_THRESHOLD

from stdatamodels.jwst import datamodels
from stdatamodels.jwst.datamodels import dqflags

from ..stpipe import Step

from ..lib import reffile_utils
from jwst.lib.basic_utils import use_datamodel, copy_datamodel

import logging
import warnings

log = logging.getLogger(__name__)
log.setLevel(logging.DEBUG)

__all__ = ["RampFitStep"]


def get_reference_file_subarrays(model, readnoise_model, gain_model, nframes):
    """
    Get readnoise array for calculation of variance of noiseless ramps, and
    the gain array in case optimal weighting is to be done. The returned
    readnoise has been multiplied by the gain.

    Parameters
    ----------
    model : data model
        input data model, assumed to be of type RampModel

    readnoise_model : instance of data Model
        readnoise for all pixels

    gain_model : instance of gain Model
        gain for all pixels

    nframes : int
        number of frames averaged per group; from the NFRAMES keyword. Does
        not contain the groupgap.

    Returns
    -------
    readnoise_2d : float, 2D array
        readnoise subarray

    gain_2d : float, 2D array
        gain subarray
    """
    if reffile_utils.ref_matches_sci(model, gain_model):
        gain_2d = gain_model.data
    else:
        log.info('Extracting gain subarray to match science data')
        gain_2d = reffile_utils.get_subarray_data(model, gain_model)

    if reffile_utils.ref_matches_sci(model, readnoise_model):
        readnoise_2d = readnoise_model.data
    else:
        log.info('Extracting readnoise subarray to match science data')
        readnoise_2d = reffile_utils.get_subarray_data(model, readnoise_model)

    return readnoise_2d, gain_2d


def create_image_model(input_model, image_info):
    """
    Creates an ImageModel from the computed arrays from ramp_fit.

    Parameter
    ---------
    input_model: RampModel
        Input RampModel for which the output ImageModel is created.

    image_info: tuple
        The ramp fitting arrays needed for the ImageModel.

    Return
    ---------
    out_model: ImageModel
        The output ImageModel to be returned from the ramp fit step.
    """
    data, dq, var_poisson, var_rnoise, err = image_info

    # Create output datamodel
    out_model = datamodels.ImageModel(data.shape)

    # ... and add all keys from input
    out_model.update(input_model)

    # Populate with output arrays
    out_model.data = data
    out_model.dq = dq
    out_model.var_poisson = var_poisson
    out_model.var_rnoise = var_rnoise
    out_model.err = err

    return out_model


def create_integration_model(input_model, integ_info, int_times):
    """
    Creates an ImageModel from the computed arrays from ramp_fit.

    Parameter
    ---------
    input_model : RampModel
        Input RampModel for which the output CubeModel is created.

    integ_info: tuple
        The ramp fitting arrays needed for the CubeModel for each integration.

    int_times : astropy.io.fits.fitsrec.FITS_rec or None
        Integration times.

    Return
    ---------
    int_model : CubeModel
        The output CubeModel to be returned from the ramp fit step.
    """
    data, dq, var_poisson, var_rnoise, err = integ_info
    int_model = datamodels.CubeModel(
        data=np.zeros(data.shape, dtype=np.float32),
        dq=np.zeros(data.shape, dtype=np.uint32),
        var_poisson=np.zeros(data.shape, dtype=np.float32),
        var_rnoise=np.zeros(data.shape, dtype=np.float32),
        err=np.zeros(data.shape, dtype=np.float32))
    int_model.update(input_model)  # ... and add all keys from input

    int_model.data = data
    int_model.dq = dq
    int_model.var_poisson = var_poisson
    int_model.var_rnoise = var_rnoise
    int_model.err = err
    int_model.int_times = int_times

    return int_model


def create_optional_results_model(input_model, opt_info):
    """
    Creates an ImageModel from the computed arrays from ramp_fit.

    Parameter
    ---------
    input_model: ~jwst.datamodels.RampModel

    opt_info: tuple
        The ramp fitting arrays needed for the RampFitOutputModel.

    Return
    ---------
    opt_model: RampFitOutputModel
        The optional RampFitOutputModel to be returned from the ramp fit step.
    """
    (slope, sigslope, var_poisson, var_rnoise,
     yint, sigyint, pedestal, weights, crmag) = opt_info
    opt_model = datamodels.RampFitOutputModel(
        slope=slope,
        sigslope=sigslope,
        var_poisson=var_poisson,
        var_rnoise=var_rnoise,
        yint=yint,
        sigyint=sigyint,
        pedestal=pedestal,
        weights=weights,
        crmag=crmag)

    opt_model.meta.filename = input_model.meta.filename
    opt_model.update(input_model)  # ... and add all keys from input

    return opt_model


def compute_RN_variances(groupdq, readnoise_2d, gain_2d, group_time):
    """
    Compute the variances due to the readnoise for all integrations.

    Parameters
    ----------
    groupdq : ndarray
        The group data quality array for the exposure, 4-D flag.
        For groups that have been flagged as both CHARGELOSS and
        DO_NOT_USE, both flags have been reset.

    readnoise_2d : ndarray
        readnoise values for all pixels in the image, 2-D float

    gain_2d : ndarray
        gain values for all pixels in the image, 2-D float

    group_time : float
        Time increment between groups, in seconds.

    Returns
    -------
    var_r2 : ndarray
        Image of integration-specific values for the slope variance due to
        readnoise only, 2-D float

    var_r3 : ndarray
        Cube of integration-specific values for the slope variance due to
        readnoise only, 3-D float

    var_r4 : ndarray
        Hypercube of segment- and integration-specific values for the slope
        variance due to read noise only, 4-D float
    """
    nint, ngroups, nrows, ncols = groupdq.shape

    imshape = (nrows, ncols)
    cubeshape = (ngroups,) + imshape

    segs_4 = np.zeros((nint,) + (ngroups,) + imshape, dtype=np.uint16)
    var_r4 = np.zeros((nint,) + (ngroups,) + imshape, dtype=np.float32) + LARGE_VARIANCE
    var_r3 = np.zeros((nint,) + imshape, dtype=np.float32) + LARGE_VARIANCE
    s_inv_var_r3 = np.zeros((nint,) + imshape, dtype=np.float32)

    max_seg = 0  # initialize maximum number of segments in a ramp

    # Loop over data integrations
    for num_int in range(nint):
        # Loop over data sections
        for rlo in range(0, cubeshape[1], nrows):
            rhi = rlo + nrows

            if rhi > cubeshape[1]:
                rhi = cubeshape[1]

            gdq_sect = groupdq[num_int, :, rlo:rhi, :]
            rn_sect = readnoise_2d[rlo:rhi, :]
            gain_sect = gain_2d[rlo:rhi, :]

            # For each data section, calculate values of segment lengths and
            #   quantities to calculate variances.
            den_r3, num_r3, segs_beg_3, max_seg_i = calc_segs(rn_sect, gdq_sect, group_time)
            max_seg = max(max_seg, max_seg_i)
            segs_4[num_int, :, rlo:rhi, :] = segs_beg_3

            # Find the segment variance due to read noise and convert back to DN
            var_r4[num_int, :, rlo:rhi, :] = num_r3 * den_r3 / gain_sect ** 2

            del den_r3, num_r3, segs_beg_3
            del gdq_sect
            del rn_sect
            del gain_sect

        # Zero out entries for non-existing segments in this integration
        var_r4[num_int, :, :, :] *= (segs_4[num_int, :, :, :] > 0)

        # Correct for non-positive values to ensure negligible conntribution
        var_r4[var_r4 <= 0.] = LARGE_VARIANCE

        # The sums of inverses of the variances are needed for later
        #   variance calculations.
        s_inv_var_r3[num_int, :, :] = (1. / var_r4[num_int, :, :, :]).sum(axis=0)
        var_r3[num_int, :, :] = 1. / s_inv_var_r3[num_int, :, :]

    var_r4 *= (segs_4[:, :, :, :] > 0)

    # Truncate var_r4 to include only existing segments
    var_r4 = var_r4[:, :max_seg, :, :]

    var_r3[var_r3 > LARGE_VARIANCE_THRESHOLD] = 0.  # Zero out large variances due to reset
    var_r2 = 1 / (s_inv_var_r3.sum(axis=0))
    var_r2[var_r2 > LARGE_VARIANCE_THRESHOLD] = 0.
    var_r2[np.isnan(var_r2)] = 0.

    return var_r2, var_r3, var_r4


def calc_segs(rn_sect, gdq_sect, group_time):
    """
    Calculate several quantities needed for the readnoise variance, in the
    data section.

    Parameters
    ----------
    rn_sect : ndarray
        readnoise values for all pixels in the data section, 2-D float

    gdq_sect : ndarray
        gain values for all pixels in the data section, 2-D float

    group_time : float
        Time increment between groups, in seconds.

    Returns
    -------
    den_r3 : ndarray
        for a given integration, the reciprocal of the denominator of the
        segment-specific variance of the segment's slope due to read noise, 3-D float

    num_r3 : ndarray
        numerator of the segment-specific variance of the segment's slope
        due to read noise, 3-D float

    segs_beg_3 : ndarray
        lengths of segments for all pixels in the given data section and
        integration, 3-D

    max_seg : int
        maximum number of segments in a ramp
    """
    (ngroups, asize2, asize1) = gdq_sect.shape
    npix = asize1 * asize2
    imshape = (asize2, asize1)
    gdq_2d = gdq_sect[:, :, :].reshape((ngroups, npix))
    segs = np.zeros((ngroups, npix), dtype=np.int32)
    sr_index = np.zeros(npix, dtype=np.uint16)

    i_read = 0
    while i_read < ngroups:
        gdq_1d = gdq_2d[i_read, :]
        wh_good = np.where(gdq_1d == dqflags.group['GOOD'])

        # For good groups, increment those pixels' segments' lengths
        if len(wh_good[0]) > 0:
            segs[sr_index[wh_good], wh_good] += 1
        del wh_good

        # Locate any CRs ...
        wh_cr = np.where(gdq_1d.astype(np.int32) & dqflags.group['JUMP_DET'] > 0)
        del gdq_1d

        # ... (but not on final read): increment the segment number
        if len(wh_cr[0]) > 0 and (i_read < ngroups - 1):
            sr_index[wh_cr[0]] += 1
            segs[sr_index[wh_cr], wh_cr] += 1
        del wh_cr

        i_read += 1

    segs = segs.astype(np.uint16)
    segs_beg_3 = segs.reshape(ngroups, imshape[0], imshape[1])
    segs_beg_3 = utils.remove_bad_singles(segs_beg_3)

    # For a segment, the variance due to readnoise noise
    # = 12 * readnoise**2 /(nreads_seg**3. - nreads_seg)/(tgroup **2.)
    num_r3 = 12. * (rn_sect / group_time) ** 2.  # always >0

    # Reshape for every group, every pixel in section
    num_r3 = np.dstack([num_r3] * ngroups)
    num_r3 = np.transpose(num_r3, (2, 0, 1))

    # Denominator den_r3 = 1./(segs_beg_3 **3.-segs_beg_3). The minimum number
    #   of allowed groups is 2, which will apply if there is actually only 1
    #   group; in this case den_r3 = 1/6. This covers the case in which there is
    #   only one good group at the beginning of the integration, so it will be
    #   be compared to the plane of (near) zeros resulting from the reset. For
    #   longer segments, this value is overwritten below.
    den_r3 = num_r3.copy() * 0. + 1. / 6

    wh_seg_pos = np.where(segs_beg_3 > 1)

    # Suppress, then, re-enable harmless arithmetic warnings, as NaN will be
    #   checked for and handled later
    with warnings.catch_warnings():
        warnings.filterwarnings("ignore", ".*invalid value.*", RuntimeWarning)
        warnings.filterwarnings("ignore", ".*divide by zero.*", RuntimeWarning)
        # overwrite where segs>1
        den_r3[wh_seg_pos] = 1. / (segs_beg_3[wh_seg_pos] ** 3. - segs_beg_3[wh_seg_pos])

    # calculate max_seg for this integ and data section
    max_seg = (np.count_nonzero(segs_beg_3, axis=0)).max()

    return den_r3, num_r3, segs_beg_3, max_seg


class RampFitStep(Step):
    """
    This step fits a straight line to the value of counts vs. time to
    determine the mean count rate for each pixel.
    """

    class_alias = "ramp_fit"

    spec = """
        algorithm = option('OLS', 'OLS_C', 'LIKELY', default='OLS_C') # 'OLS' and 'OLS_C' use the same underlying algorithm, but OLS_C is implemented in C
        int_name = string(default='')
        save_opt = boolean(default=False) # Save optional output
        opt_name = string(default='')
        suppress_one_group = boolean(default=True)  # Suppress saturated ramps with good 0th group
        maximum_cores = string(default='1') # cores for multiprocessing. Can be an integer, 'half', 'quarter', or 'all'
    """

    # Prior to 04/26/17, the following were also in the spec above:
    #      algorithm = option('OLS', 'GLS', default='OLS') # 'OLS' or 'GLS'
    #      weighting = option('unweighted', 'optimal', default='unweighted') \
    #      # 'unweighted' or 'optimal'
    # As of 04/26/17, the only allowed algorithm is 'ols', and the
    #      only allowed weighting is 'optimal'.

    # algorithm = 'ols'      # Only algorithm allowed for Build 7.1
    # algorithm = 'gls'       # 032520

    weighting = 'optimal'  # Only weighting allowed for Build 7.1

    reference_file_types = ['readnoise', 'gain']

<<<<<<< HEAD
    def process(self, input_model):

        # Open the input data model
        with use_datamodel(input_model, model_class=datamodels.RampModel) as input_model:

            result, input_model = copy_datamodel(input_model, self.parent)
=======
    def process(self, step_input):

        # Open the input data model
        with datamodels.RampModel(step_input) as input_model:
              
            # Cork on a copy
            result = input_model.copy()
>>>>>>> 217d6601

            max_cores = self.maximum_cores
            readnoise_filename = self.get_reference_file(result, 'readnoise')
            gain_filename = self.get_reference_file(result, 'gain')

            ngroups = result.data.shape[1]
            if self.algorithm.upper() == "LIKELY" and ngroups < LIKELY_MIN_NGROUPS:
                log.info(f"When selecting the LIKELY ramp fitting algorithm the"
                         f" ngroups needs to be a minimum of {LIKELY_MIN_NGROUPS},"
                         f" but ngroups = {ngroups}.  Due to this, the ramp fitting algorithm"
                         f" is being changed to OLS_C")
                self.algorithm = "OLS_C"

            log.info(f"Using READNOISE reference file: {readnoise_filename}")
            log.info(f"Using GAIN reference file: {gain_filename}")

            with datamodels.ReadnoiseModel(readnoise_filename) as readnoise_model, \
                    datamodels.GainModel(gain_filename) as gain_model:

                # Try to retrieve the gain factor from the gain reference file.
                # If found, store it in the science model meta data, so that it's
                # available later in the gain_scale step, which avoids having to
                # load the gain ref file again in that step.
                if gain_model.meta.exposure.gain_factor is not None:
                    result.meta.exposure.gain_factor = gain_model.meta.exposure.gain_factor

                # Get gain arrays, subarrays if desired.
                frames_per_group = result.meta.exposure.nframes
                readnoise_2d, gain_2d = get_reference_file_subarrays(
                    result, readnoise_model, gain_model, frames_per_group)

            log.info(f"Using algorithm = {self.algorithm}")
            log.info(f"Using weighting = {self.weighting}")

            buffsize = ramp_fit.BUFSIZE
            if self.algorithm == "GLS":
                buffsize //= 10

            int_times = result.int_times

            # Before the ramp_fit() call, copy the input model ("_W" for weighting)
            # for later reconstruction of the fitting array tuples.
            input_model_W = result.copy()

            # Run ramp_fit(), ignoring all DO_NOT_USE groups, and return the
            # ramp fitting arrays for the ImageModel, the CubeModel, and the
            # RampFitOutputModel.
            image_info, integ_info, opt_info, gls_opt_model = ramp_fit.ramp_fit(
                result, buffsize, self.save_opt, readnoise_2d, gain_2d,
                self.algorithm, self.weighting, max_cores, dqflags.pixel,
                suppress_one_group=self.suppress_one_group)

            # Create a gdq to modify if there are charge_migrated groups
            if self.algorithm == "OLS":
                gdq = input_model_W.groupdq.copy()

                # Locate groups where that are flagged with CHARGELOSS
                wh_chargeloss = np.where(np.bitwise_and(gdq.astype(np.uint32), dqflags.group['CHARGELOSS']))

                if len(wh_chargeloss[0]) > 0:
                    # Unflag groups flagged as both CHARGELOSS and DO_NOT_USE
                    gdq[wh_chargeloss] -= (dqflags.group['DO_NOT_USE'] + dqflags.group['CHARGELOSS'])

                    # Flag SATURATED groups as DO_NOT_USE for later segment determination
                    where_sat = np.where(np.bitwise_and(gdq, dqflags.group['SATURATED']))
                    gdq[where_sat] = np.bitwise_or(gdq[where_sat], dqflags.group['DO_NOT_USE'])

                    # Get group_time for readnoise variance calculation
                    group_time = result.meta.exposure.group_time

                    # Using the modified GROUPDQ array, create new readnoise variance arrays
                    image_var_RN, integ_var_RN, opt_var_RN = \
                        compute_RN_variances(gdq, readnoise_2d, gain_2d, group_time)

                    # Create new ramp fitting array tuples, by inserting the new
                    # readnoise variances into copies of the original ramp fitting
                    # tuples.
                    image_info_new, integ_info_new = None, None
                    ch_int, ch_grp, ch_row, ch_col = wh_chargeloss
                    if image_info is not None and image_var_RN is not None:
                        rnoise = image_info[3]
                        rnoise[ch_row, ch_col] = image_var_RN[ch_row, ch_col]
                        image_info_new = (image_info[0], image_info[1], image_info[2], rnoise, image_info[4])

                    if integ_info is not None and integ_var_RN is not None:
                        rnoise = integ_info[3]
                        rnoise[ch_int, ch_row, ch_col] = integ_var_RN[ch_int, ch_row, ch_col]
                        integ_info_new = (integ_info[0], integ_info[1], integ_info[2], rnoise, integ_info[4])

                    image_info = image_info_new
                    integ_info = integ_info_new

                    opt_info_new = None
                    if opt_info is not None and opt_var_RN is not None:
                        opt_info_new = (opt_info[0], opt_info[1], opt_info[2], opt_var_RN,
                                        opt_info[4], opt_info[5], opt_info[6], opt_info[7], opt_info[8])

                    opt_info = opt_info_new

        # Save the OLS optional fit product, if it exists.
        if opt_info is not None:
            opt_model = create_optional_results_model(result, opt_info)
            self.save_model(opt_model, 'fitopt', output_file=self.opt_name)
        '''
        # GLS removed from code, since it's not implemented right now.
        # Save the GLS optional fit product, if it exists
        if gls_opt_model is not None:
            self.save_model(
                gls_opt_model, 'fitoptgls', output_file=self.opt_name
            )
        '''

        out_model, int_model = None, None
        # Create models from possibly updated info
        if image_info is not None and integ_info is not None:
            out_model = create_image_model(result, image_info)
            out_model.meta.bunit_data = 'DN/s'
            out_model.meta.bunit_err = 'DN/s'
            out_model.meta.cal_step.ramp_fit = 'COMPLETE'
            if ((result.meta.exposure.type in ['NRS_IFU', 'MIR_MRS']) or
                    (result.meta.exposure.type in ['NRS_AUTOWAVE', 'NRS_LAMP'] and
                     result.meta.instrument.lamp_mode == 'IFU')):
<<<<<<< HEAD
=======

>>>>>>> 217d6601
                out_model = datamodels.IFUImageModel(out_model)

            int_model = create_integration_model(result, integ_info, int_times)
            int_model.meta.bunit_data = 'DN/s'
            int_model.meta.bunit_err = 'DN/s'
            int_model.meta.cal_step.ramp_fit = 'COMPLETE'

        # Cleanup
        del result

        return out_model, int_model<|MERGE_RESOLUTION|>--- conflicted
+++ resolved
@@ -405,22 +405,12 @@
 
     reference_file_types = ['readnoise', 'gain']
 
-<<<<<<< HEAD
     def process(self, input_model):
 
         # Open the input data model
         with use_datamodel(input_model, model_class=datamodels.RampModel) as input_model:
 
             result, input_model = copy_datamodel(input_model, self.parent)
-=======
-    def process(self, step_input):
-
-        # Open the input data model
-        with datamodels.RampModel(step_input) as input_model:
-              
-            # Cork on a copy
-            result = input_model.copy()
->>>>>>> 217d6601
 
             max_cores = self.maximum_cores
             readnoise_filename = self.get_reference_file(result, 'readnoise')
@@ -543,10 +533,7 @@
             if ((result.meta.exposure.type in ['NRS_IFU', 'MIR_MRS']) or
                     (result.meta.exposure.type in ['NRS_AUTOWAVE', 'NRS_LAMP'] and
                      result.meta.instrument.lamp_mode == 'IFU')):
-<<<<<<< HEAD
-=======
-
->>>>>>> 217d6601
+
                 out_model = datamodels.IFUImageModel(out_model)
 
             int_model = create_integration_model(result, integ_info, int_times)
