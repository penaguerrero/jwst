extend = "pyproject.toml"

exclude = [
    "jwst/extern",
    "docs",
    ".tox",
    ".eggs",
    "build",
    "*.ipynb",
    "**/tests/test_*.py",
    "**/regtest/test_*.py",
]
line-length = 100

target-version = "py311"

[format]
quote-style = "double"
indent-style = "space"
docstring-code-format = true
exclude = [
    "jwst/ipc/**.py",
]

[lint]
select = [
    "F",      # Pyflakes (part of default flake8)
    "E",      # pycodestyle (part of default flake8)
    "W",      # pycodestyle (part of default flake8)
    "D",      # docstrings, see also numpydoc pre-commit action
    "N",      # pep8-naming (naming conventions)
    "A",      # flake8-builtins (prevent shadowing of builtins)
    "ARG",    # flake8-unused-arguments (prevent unused arguments)
    "B",      # flake8-bugbear (miscellaneous best practices to avoid bugs)
    "C4",     # flake8-comprehensions (best practices for comprehensions)
    "ICN",    # flake8-import-conventions (enforce import conventions)
    "INP",    # flake8-no-pep420 (prevent use of PEP420, i.e. implicit name spaces)
    "ISC",    # flake8-implicit-str-concat (conventions for concatenating long strings)
    "LOG",    # flake8-logging
    "NPY",    # numpy-specific rules
    "PGH",    # pygrep-hooks (ensure appropriate usage of noqa and type-ignore)
    "PTH",    # flake8-use-pathlib (enforce using Pathlib instead of os)
    "S",      # flake8-bandit (security checks)
    "SLF",    # flake8-self (prevent using private class members outside class)
    "SLOT",   # flake8-slots (require __slots__ for immutable classes)
    "T20",    # flake8-print (prevent print statements in code)
    "TRY",    # tryceratops (best practices for try/except blocks)
    "UP",     # pyupgrade (simplified syntax allowed by newer Python versions)
    "YTT",    # flake8-2020 (prevent some specific gotchas from sys.version)
]
ignore = [
    "D100", # missing docstring in public module
    "D105", # missing docstring in magic method
    "E741", # ambiguous variable name (O/0, l/I, etc.)
    "UP008", # use super() instead of super(class, self). no harm being explicit
    "UP015", # unnecessary open(file, "r"). no harm being explicit
    "UP038", # use | instead of tuple in isinstance check
    "TRY003", # prevents custom exception messages not defined in exception itself.
    "TRY400", # enforces log.exception instead of log.error in except clause.
    "ISC001", # single line implicit string concatenation. formatter recommends ignoring this.
]

[lint.pydocstyle]
convention = "numpy"

[lint.flake8-annotations]
ignore-fully-untyped = true  # Turn off annotation checking for fully untyped code

[lint.per-file-ignores]
"jwst/**/__init__.py" = [
    "E402", # module-level import not at top of file
    "F401", # unused import
    "F403", # import with *
    "F405", # ambiguous import from *
]
"**/tests/**.py" = [
    "D104", # missing docstring in public package
    "S101", # use of assert
]
"jwst/conftest.py" = [
    "SLF", "ARG", "PTH",
    "B003", # Assigning to os.environ does not clear the environment
]
"**/regtest/**.py" = [ # conftest, regtestdata, and sdp_pools_source
    "SLF", "ARG", "PTH",
    "A002", # builtin variable shadowing
    "S101", # use of assert
]
"jwst/associations/lib/*" = [
    "N801", # Use CapWords class naming convention
]
"jwst/associations/tests*" = [
    "F841", # unused variable
]
<<<<<<< HEAD
"jwst/ipc/**.py" = ["D", "N", "A", "ARG", "B", "C4", "ICN", "INP", "ISC", "LOG", "NPY", "PGH", "PTH", "S", "SLF", "SLOT", "T20", "TRY", "UP", "YTT", "E501"]
"jwst/mrs_imatch/**.py" = ["D", "N", "A", "ARG", "B", "C4", "ICN", "INP", "ISC", "LOG", "NPY", "PGH", "PTH", "S", "SLF", "SLOT", "T20", "TRY", "UP", "YTT", "E501"]
"jwst/photom/**.py" = ["D", "N", "A", "ARG", "B", "C4", "ICN", "INP", "ISC", "LOG", "NPY", "PGH", "PTH", "S", "SLF", "SLOT", "T20", "TRY", "UP", "YTT", "E501"]
=======
"jwst/fringe/**.py" = ["D", "N", "A", "ARG", "B", "C4", "ICN", "INP", "ISC", "LOG", "NPY", "PGH", "PTH", "S", "SLF", "SLOT", "T20", "TRY", "UP", "YTT", "E501"]
"jwst/ipc/**.py" = ["D", "N", "A", "ARG", "B", "C4", "ICN", "INP", "ISC", "LOG", "NPY", "PGH", "PTH", "S", "SLF", "SLOT", "T20", "TRY", "UP", "YTT", "E501"]
>>>>>>> 8d974e81
<|MERGE_RESOLUTION|>--- conflicted
+++ resolved
@@ -92,11 +92,4 @@
 "jwst/associations/tests*" = [
     "F841", # unused variable
 ]
-<<<<<<< HEAD
-"jwst/ipc/**.py" = ["D", "N", "A", "ARG", "B", "C4", "ICN", "INP", "ISC", "LOG", "NPY", "PGH", "PTH", "S", "SLF", "SLOT", "T20", "TRY", "UP", "YTT", "E501"]
-"jwst/mrs_imatch/**.py" = ["D", "N", "A", "ARG", "B", "C4", "ICN", "INP", "ISC", "LOG", "NPY", "PGH", "PTH", "S", "SLF", "SLOT", "T20", "TRY", "UP", "YTT", "E501"]
-"jwst/photom/**.py" = ["D", "N", "A", "ARG", "B", "C4", "ICN", "INP", "ISC", "LOG", "NPY", "PGH", "PTH", "S", "SLF", "SLOT", "T20", "TRY", "UP", "YTT", "E501"]
-=======
-"jwst/fringe/**.py" = ["D", "N", "A", "ARG", "B", "C4", "ICN", "INP", "ISC", "LOG", "NPY", "PGH", "PTH", "S", "SLF", "SLOT", "T20", "TRY", "UP", "YTT", "E501"]
-"jwst/ipc/**.py" = ["D", "N", "A", "ARG", "B", "C4", "ICN", "INP", "ISC", "LOG", "NPY", "PGH", "PTH", "S", "SLF", "SLOT", "T20", "TRY", "UP", "YTT", "E501"]
->>>>>>> 8d974e81
+"jwst/ipc/**.py" = ["D", "N", "A", "ARG", "B", "C4", "ICN", "INP", "ISC", "LOG", "NPY", "PGH", "PTH", "S", "SLF", "SLOT", "T20", "TRY", "UP", "YTT", "E501"]